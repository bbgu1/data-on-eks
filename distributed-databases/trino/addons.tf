--- conflicted
+++ resolved
@@ -97,11 +97,8 @@
   # Adding AWS Load Balancer Controller
   #---------------------------------------
   enable_aws_load_balancer_controller = true
-<<<<<<< HEAD
-=======
   # turn off the mutating webhook for services because we are using
   # service.beta.kubernetes.io/aws-load-balancer-type: external
->>>>>>> f8dda1ae
   aws_load_balancer_controller = {
     set = [{
       name  = "enableServiceMutatorWebhook"
