terraform {
  required_version = ">= 1.0.0"

  required_providers {
    aws = {
      source  = "hashicorp/aws"
      version = ">= 5.61"
    }
    kubernetes = {
      source  = "hashicorp/kubernetes"
      version = ">= 2.10"
    }
    helm = {
      source  = "hashicorp/helm"
      version = ">= 2.7"
    }
    kubectl = {
      source  = "alekc/kubectl"
      version = ">= 2.0"
    }
    random = {
      source  = "hashicorp/random"
<<<<<<< HEAD
      version = ">=3.6.0"
=======
      version = ">= 3.6.0"
>>>>>>> f8dda1ae
    }
  }

  # ##  Used for end-to-end testing on project; update to suit your needs
  # backend "s3" {
  #   bucket = "terraform-ssp-github-actions-state"
  #   region = "us-west-2"
  #   key    = "e2e/trino-on-eks/terraform.tfstate"
  # }
}<|MERGE_RESOLUTION|>--- conflicted
+++ resolved
@@ -20,11 +20,7 @@
     }
     random = {
       source  = "hashicorp/random"
-<<<<<<< HEAD
-      version = ">=3.6.0"
-=======
       version = ">= 3.6.0"
->>>>>>> f8dda1ae
     }
   }
 
