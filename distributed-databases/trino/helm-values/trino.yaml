--- conflicted
+++ resolved
@@ -149,21 +149,7 @@
   create: true
   name: ${sa}
 ingress:
-<<<<<<< HEAD
-  enabled: true
-  annotations:
-    kubernetes.io/ingress.class: alb
-    alb.ingress.kubernetes.io/target-type: ip
-    alb.ingress.kubernetes.io/scheme: internal
-  hosts:
-  - paths:
-      - path: /
-        pathType: Prefix
-        backend:
-          service:
-            name: trino
-            port:
-              number: 8080
+  enabled: false
 jmx:
   enabled: true
   registryPort: 9080
@@ -211,6 +197,3 @@
     enabled: true
     labels:
       prometheus: kube-prometheus
-=======
-  enabled: false
->>>>>>> f8dda1ae
