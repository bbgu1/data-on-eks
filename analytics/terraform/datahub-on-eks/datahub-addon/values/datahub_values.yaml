# Values to start up datahub after starting up the datahub-prerequisites chart with "prerequisites" release name
# Copy this chart and change configuration as needed.
datahub-gms:
  enabled: true
  image:
    repository: acryldata/datahub-gms
<<<<<<< HEAD
    tag: v1.1.0
  # Environment variables for authentication
  extraEnvs:
    - name: METADATA_SERVICE_AUTH_ENABLED
      value: "true"
    - name: DATAHUB_AUTH_TOKEN_TTL_HOURS
      value: "24"
  # Production resource limits
  resources:
    limits:
      cpu: 2000m
      memory: 2Gi
    requests:
      cpu: 1000m
      memory: 1Gi
  # Configure GMS service with internal load balancer
  service:
    type: LoadBalancer
    annotations:
      service.beta.kubernetes.io/aws-load-balancer-scheme: internal
      service.beta.kubernetes.io/aws-load-balancer-type: nlb
      service.beta.kubernetes.io/aws-load-balancer-internal: "true"
=======
>>>>>>> 11f2e445

datahub-frontend:
  enabled: true
  image:
    repository: acryldata/datahub-frontend-react
<<<<<<< HEAD
    tag: v1.1.0
  # Production resource limits
  resources:
    limits:
      cpu: 1000m
      memory: 1Gi
    requests:
      cpu: 500m
      memory: 512Mi
=======
>>>>>>> 11f2e445
  # Set up ingress to expose react front-end
  service:
    type: ClusterIP
  # Mount user.props secret as volume
  extraVolumes:
    - name: user-props
      secret:
        secretName:  datahub-user-secret
        defaultMode: 0444
  extraVolumeMounts:
    - name: user-props
      mountPath: /datahub-frontend/conf/user.props
      subPath: user.props
  ingress:
    enabled: true
    annotations:
      kubernetes.io/ingress.class: alb
      alb.ingress.kubernetes.io/scheme: internal
      alb.ingress.kubernetes.io/target-type: ip
      # Enable HTTPS for production
    hosts:
      - paths:
          - /*

acryl-datahub-actions:
  enabled: true
  image:
    repository: acryldata/datahub-actions
    tag: v1.1.0
  resources:
    limits:
      cpu: 500m
      memory: 512Mi
    requests:
      cpu: 300m
      memory: 256Mi

datahub-mae-consumer:
  image:
    repository: acryldata/datahub-mae-consumer
<<<<<<< HEAD
    tag: v1.1.0
  resources:
    limits:
      cpu: 1000m
      memory: 1Gi
    requests:
      cpu: 500m
      memory: 512Mi
=======
>>>>>>> 11f2e445

datahub-mce-consumer:
  image:
    repository: acryldata/datahub-mce-consumer
<<<<<<< HEAD
    tag: v1.1.0
  resources:
    limits:
      cpu: 1000m
      memory: 1Gi
    requests:
      cpu: 500m
      memory: 512Mi
=======
>>>>>>> 11f2e445

datahub-ingestion-cron:
  enabled: false
  image:
    repository: acryldata/datahub-ingestion
    tag: v1.1.0

elasticsearchSetupJob:
  enabled: true
  image:
    repository: acryldata/datahub-elasticsearch-setup
<<<<<<< HEAD
    tag: v1.1.0
=======
    # tag: v0.8.44
>>>>>>> 11f2e445
  podSecurityContext:
    fsGroup: 1000
  securityContext:
    runAsUser: 1000
  podAnnotations: {}
  extraEnvs:
      - name: USE_AWS_ELASTICSEARCH
        value: "true"

kafkaSetupJob:
  enabled: true
  image:
    repository: acryldata/datahub-kafka-setup
<<<<<<< HEAD
    tag: v1.1.0
=======
>>>>>>> 11f2e445
  podSecurityContext:
    fsGroup: 1000
  securityContext:
    runAsUser: 1000
  podAnnotations: {}

mysqlSetupJob:
  enabled: true
  image:
    repository: acryldata/datahub-mysql-setup
    tag: v1.1.0
  podSecurityContext:
    fsGroup: 1000
  securityContext:
    runAsUser: 1000
  podAnnotations: {}

#postgresqlSetupJob:
#  enabled: false
#  image:
#    repository: acryldata/datahub-postgres-setup
<<<<<<< HEAD
#    tag: v1.1.0
=======
>>>>>>> 11f2e445
#  podSecurityContext:
#    fsGroup: 1000
#  securityContext:
#    runAsUser: 1000
#  podAnnotations: {}


datahubUpgrade:
  enabled: true
  image:
    repository: acryldata/datahub-upgrade
<<<<<<< HEAD
    tag: v1.1.0
=======
>>>>>>> 11f2e445
  batchSize: 1000
  batchDelayMs: 100
  noCodeDataMigration:
    sqlDbType: "MYSQL"
    # sqlDbType: "POSTGRES"
  podAnnotations: {}
  # Add extra sidecar containers to job pod
  extraSidecars: []
    # - name: my-image-name
    #   image: my-image
    #   imagePullPolicy: Always
  annotations:
    # This is what defines this resource as a hook. Without this line, the
    # job is considered part of the release.
    helm.sh/hook: pre-install,pre-upgrade
    helm.sh/hook-weight: "-2"
    helm.sh/hook-delete-policy: before-hook-creation
  cleanupJob:
    # Add extra sidecar containers to job pod
    extraSidecars: []
      # - name: my-image-name
      #   image: my-image
      #   imagePullPolicy: Always
  restoreIndices:
    resources:
      limits:
        cpu: 500m
        memory: 512Mi
      requests:
        cpu: 300m
        memory: 256Mi
    # Add extra sidecar containers to job pod
    extraSidecars: []
      # - name: my-image-name
      #   image: my-image
      #   imagePullPolicy: Always

## Runs system update processes
## Includes: Elasticsearch Indices Creation/Reindex (See global.elasticsearch.index for additional configuration)
datahubSystemUpdate:
  image:
    repository: acryldata/datahub-upgrade
    tag: v1.1.0
  podAnnotations: {}
  resources:
    limits:
      cpu: 500m
      memory: 512Mi
    requests:
      cpu: 300m
      memory: 256Mi
  # Add extra sidecar containers to job pod
  extraSidecars: []
    # - name: my-image-name
    #   image: my-image
    #   imagePullPolicy: Always
  annotations:
    # This is what defines this resource as a hook. Without this line, the
    # job is considered part of the release.
    helm.sh/hook: pre-install,pre-upgrade
    helm.sh/hook-weight: "-4"
    helm.sh/hook-delete-policy: before-hook-creation

# prometheus-kafka-exporter:
#   enabled: false
#   kafkaServer:
#   - prerequisites-kafka:9092  # <<release-name>>-kafka:9092
#   # Sarama logging
#   sarama:
#     logEnabled: true
#   prometheus:
#     serviceMonitor:
#       enabled: true
#       namespace: monitoring
#       interval: "30s"
#       # If serviceMonitor is enabled and you want prometheus to automatically register
#       # target using serviceMonitor, add additionalLabels with prometheus release name
#       # e.g. If you have deployed kube-prometheus-stack with release name kube-prometheus
#       # then additionalLabels will be
#       # additionalLabels:
#       #   release: kube-prometheus
#       additionalLabels: {}
#       targetLabels: []

global:
  graph_service_impl: elasticsearch
  datahub_analytics_enabled: true
  datahub_standalone_consumers_enabled: false

  elasticsearch:
    host: ${es_endpoint}
    port: "443"
    useSSL: "true"
    auth:
      username: opensearch
      password:
        secretRef: elasticsearch-secrets
        secretKey: elasticsearch_password

  kafka:
    bootstrap:
      server: ${msk_bootstrap_brokers}
    zookeeper:
      server: ${msk_zookeeper_connect_string}
    ## For AWS MSK set this to a number larger than 1
    partitions: ${msk_partitions}
    replicationFactor: ${msk_partitions}
    schemaregistry:
      type: KAFKA
      url: "http://datahub-prerequisites-cp-schema-registry:8081"
      # type: AWS_GLUE
      # glue:
      #   region: us-east-1
      #   registry: datahub

  # neo4j:
  #   host: "prerequisites-neo4j-community:7474"
  #   uri: "bolt://prerequisites-neo4j-community"
  #   username: "neo4j"
  #   password:
  #     secretRef: neo4j-secrets
  #     secretKey: neo4j-password

  sql:
    datasource:
      host: ${datahub_rds_endpoint}
      hostForMysqlClient: ${datahub_rds_address}
      port: "3306"
      url: "jdbc:mysql://${datahub_rds_endpoint}/datahub?verifyServerCertificate=false&useSSL=true&requireSSL=true&useUnicode=yes&characterEncoding=UTF-8&enabledTLSProtocols=TLSv1.2"
      driver: "com.mysql.cj.jdbc.Driver"
      username: "admin"
      password:
        secretRef: mysql-secrets
        secretKey: mysql_root_password

      ## Use below for usage of PostgreSQL instead of MySQL
      # host: "prerequisites-postgresql:5432"
      # hostForpostgresqlClient: "prerequisites-postgresql"
      # port: "5432"
      # url: "jdbc:postgresql://prerequisites-postgresql:5432/datahub"
      # driver: "org.postgresql.Driver"
      # username: "postgres"
      # password:
      #   secretRef: postgresql-secrets
      #   secretKey: postgres-password

  datahub:
<<<<<<< HEAD
    version: v1.1.0
=======
    version: v0.15.0.1
>>>>>>> 11f2e445

    systemUpdate:
      enabled: true

    gms:
      port: "8080"
    monitoring:
      enablePrometheus: true
    mae_consumer:
      port: "9091"
    appVersion: "1.1.0"

    encryptionKey:
      secretRef: "datahub-encryption-secrets"
      secretKey: "encryption_key_secret"
      # Set to false if you'd like to provide your own secret.
      provisionSecret:
        enabled: true
        autoGenerate: true
      # Only specify if autoGenerate set to false
      #  secretValues:
      #    encryptionKey: <encryption key value>

    managed_ingestion:
      enabled: true
<<<<<<< HEAD
      defaultCliVersion: "1.1.0"
=======
      defaultCliVersion: "0.15.0.1"
>>>>>>> 11f2e445

    metadata_service_authentication:
      enabled: true
      systemClientId: "__datahub_system"
      systemClientSecret:
        secretRef: "datahub-auth-secrets"
        secretKey: "system_client_secret"
      tokenService:
        signingKey:
          secretRef: "datahub-auth-secrets"
          secretKey: "token_service_signing_key"
        salt:
          secretRef: "datahub-auth-secrets"
          secretKey: "token_service_salt"
      # Set to false to use existing auth secrets created by Terraform
      provisionSecrets:
        enabled: false
        autoGenerate: false


## Add below to enable SSL for kafka
#  credentialsAndCertsSecrets:
#    name: datahub-certs
#    path: /mnt/datahub/certs
#    secureEnv:
#      ssl.key.password: datahub.linkedin.com.KeyPass
#      ssl.keystore.password: datahub.linkedin.com.KeyStorePass
#      ssl.truststore.password: datahub.linkedin.com.TrustStorePass
#      kafkastore.ssl.truststore.password: datahub.linkedin.com.TrustStorePass
#
#  springKafkaConfigurationOverrides:
#    ssl.keystore.location: /mnt/datahub/certs/datahub.linkedin.com.keystore.jks
#    ssl.truststore.location: /mnt/datahub/certs/datahub.linkedin.com.truststore.jks
#    kafkastore.ssl.truststore.location: /mnt/datahub/certs/datahub.linkedin.com.truststore.jks
#    security.protocol: SSL
#    kafkastore.security.protocol: SSL
#    ssl.keystore.type: JKS
#    ssl.truststore.type: JKS
#    ssl.protocol: TLS
#    ssl.endpoint.identification.algorithm:<|MERGE_RESOLUTION|>--- conflicted
+++ resolved
@@ -4,7 +4,6 @@
   enabled: true
   image:
     repository: acryldata/datahub-gms
-<<<<<<< HEAD
     tag: v1.1.0
   # Environment variables for authentication
   extraEnvs:
@@ -27,14 +26,12 @@
       service.beta.kubernetes.io/aws-load-balancer-scheme: internal
       service.beta.kubernetes.io/aws-load-balancer-type: nlb
       service.beta.kubernetes.io/aws-load-balancer-internal: "true"
-=======
->>>>>>> 11f2e445
+
 
 datahub-frontend:
   enabled: true
   image:
     repository: acryldata/datahub-frontend-react
-<<<<<<< HEAD
     tag: v1.1.0
   # Production resource limits
   resources:
@@ -44,8 +41,7 @@
     requests:
       cpu: 500m
       memory: 512Mi
-=======
->>>>>>> 11f2e445
+
   # Set up ingress to expose react front-end
   service:
     type: ClusterIP
@@ -86,7 +82,6 @@
 datahub-mae-consumer:
   image:
     repository: acryldata/datahub-mae-consumer
-<<<<<<< HEAD
     tag: v1.1.0
   resources:
     limits:
@@ -95,13 +90,11 @@
     requests:
       cpu: 500m
       memory: 512Mi
-=======
->>>>>>> 11f2e445
+
 
 datahub-mce-consumer:
   image:
     repository: acryldata/datahub-mce-consumer
-<<<<<<< HEAD
     tag: v1.1.0
   resources:
     limits:
@@ -110,8 +103,7 @@
     requests:
       cpu: 500m
       memory: 512Mi
-=======
->>>>>>> 11f2e445
+
 
 datahub-ingestion-cron:
   enabled: false
@@ -123,11 +115,8 @@
   enabled: true
   image:
     repository: acryldata/datahub-elasticsearch-setup
-<<<<<<< HEAD
-    tag: v1.1.0
-=======
-    # tag: v0.8.44
->>>>>>> 11f2e445
+    tag: v1.1.0
+
   podSecurityContext:
     fsGroup: 1000
   securityContext:
@@ -141,10 +130,8 @@
   enabled: true
   image:
     repository: acryldata/datahub-kafka-setup
-<<<<<<< HEAD
-    tag: v1.1.0
-=======
->>>>>>> 11f2e445
+    tag: v1.1.0
+
   podSecurityContext:
     fsGroup: 1000
   securityContext:
@@ -166,10 +153,6 @@
 #  enabled: false
 #  image:
 #    repository: acryldata/datahub-postgres-setup
-<<<<<<< HEAD
-#    tag: v1.1.0
-=======
->>>>>>> 11f2e445
 #  podSecurityContext:
 #    fsGroup: 1000
 #  securityContext:
@@ -181,10 +164,8 @@
   enabled: true
   image:
     repository: acryldata/datahub-upgrade
-<<<<<<< HEAD
-    tag: v1.1.0
-=======
->>>>>>> 11f2e445
+    tag: v1.1.0
+
   batchSize: 1000
   batchDelayMs: 100
   noCodeDataMigration:
@@ -332,11 +313,8 @@
       #   secretKey: postgres-password
 
   datahub:
-<<<<<<< HEAD
     version: v1.1.0
-=======
-    version: v0.15.0.1
->>>>>>> 11f2e445
+
 
     systemUpdate:
       enabled: true
@@ -362,11 +340,8 @@
 
     managed_ingestion:
       enabled: true
-<<<<<<< HEAD
       defaultCliVersion: "1.1.0"
-=======
-      defaultCliVersion: "0.15.0.1"
->>>>>>> 11f2e445
+
 
     metadata_service_authentication:
       enabled: true
