--- conflicted
+++ resolved
@@ -1,7 +1,7 @@
 # Deploying DataHub on EKS
 Checkout the [documentation website](https://awslabs.github.io/data-on-eks/docs/blueprints/data-analytics/datahub-on-eks) to deploy this pattern and run sample tests.
 
-<<<<<<< HEAD
+
 ## Release Notes
 
 ### Version 1.1.0 (June 2025)
@@ -28,56 +28,34 @@
 - Random provider: Updated from >= 3.1 to >= 3.5.0
 - Various module versions updated to latest
 
-<!-- BEGINNING OF PRE-COMMIT-TERRAFORM DOCS HOOK -->
-=======
-<!-- BEGIN_TF_DOCS -->
->>>>>>> 11f2e445
 ## Requirements
 
 | Name | Version |
 |------|---------|
-<<<<<<< HEAD
-| <a name="requirement_terraform"></a> [terraform](#requirement\_terraform) | >= 1.3.0 |
-| <a name="requirement_aws"></a> [aws](#requirement\_aws) | >= 5.0.0 |
-| <a name="requirement_helm"></a> [helm](#requirement\_helm) | >= 2.10.0 |
-| <a name="requirement_kubernetes"></a> [kubernetes](#requirement\_kubernetes) | >= 2.23.0 |
-=======
 | <a name="requirement_terraform"></a> [terraform](#requirement\_terraform) | >= 1.3.2 |
 | <a name="requirement_aws"></a> [aws](#requirement\_aws) | ~> 5.95 |
 | <a name="requirement_helm"></a> [helm](#requirement\_helm) | ~> 2.17 |
 | <a name="requirement_kubernetes"></a> [kubernetes](#requirement\_kubernetes) | >= 2.10 |
->>>>>>> 11f2e445
 
 ## Providers
 
 | Name | Version |
 |------|---------|
-<<<<<<< HEAD
-| <a name="provider_aws"></a> [aws](#provider\_aws) | >= 5.0.0 |
-| <a name="provider_kubernetes"></a> [kubernetes](#provider\_kubernetes) | >= 2.23.0 |
-=======
 | <a name="provider_aws"></a> [aws](#provider\_aws) | ~> 5.95 |
 | <a name="provider_kubernetes"></a> [kubernetes](#provider\_kubernetes) | >= 2.10 |
->>>>>>> 11f2e445
+
 
 ## Modules
 
 | Name | Source | Version |
 |------|--------|---------|
 | <a name="module_datahub"></a> [datahub](#module\_datahub) | ./datahub-addon | n/a |
-<<<<<<< HEAD
 | <a name="module_ebs_csi_driver_irsa"></a> [ebs\_csi\_driver\_irsa](#module\_ebs\_csi\_driver\_irsa) | terraform-aws-modules/iam/aws//modules/iam-role-for-service-accounts-eks | ~> 5.30 |
 | <a name="module_eks"></a> [eks](#module\_eks) | terraform-aws-modules/eks/aws | ~> 19.21 |
 | <a name="module_eks_blueprints_addons"></a> [eks\_blueprints\_addons](#module\_eks\_blueprints\_addons) | aws-ia/eks-blueprints-addons/aws | ~> 1.13 |
 | <a name="module_vpc"></a> [vpc](#module\_vpc) | terraform-aws-modules/vpc/aws | ~> 5.5 |
 | <a name="module_vpc_endpoints"></a> [vpc\_endpoints](#module\_vpc\_endpoints) | terraform-aws-modules/vpc/aws//modules/vpc-endpoints | ~> 5.5 |
-=======
-| <a name="module_ebs_csi_driver_irsa"></a> [ebs\_csi\_driver\_irsa](#module\_ebs\_csi\_driver\_irsa) | terraform-aws-modules/iam/aws//modules/iam-role-for-service-accounts-eks | ~> 5.14 |
-| <a name="module_eks"></a> [eks](#module\_eks) | terraform-aws-modules/eks/aws | ~> 20.0 |
-| <a name="module_eks_blueprints_addons"></a> [eks\_blueprints\_addons](#module\_eks\_blueprints\_addons) | aws-ia/eks-blueprints-addons/aws | ~> 1.13 |
-| <a name="module_vpc"></a> [vpc](#module\_vpc) | terraform-aws-modules/vpc/aws | ~> 5.0 |
-| <a name="module_vpc_endpoints"></a> [vpc\_endpoints](#module\_vpc\_endpoints) | terraform-aws-modules/vpc/aws//modules/vpc-endpoints | ~> 5.1 |
->>>>>>> 11f2e445
+
 
 ## Resources
 
@@ -92,11 +70,7 @@
 | Name | Description | Type | Default | Required |
 |------|-------------|------|---------|:--------:|
 | <a name="input_create_vpc"></a> [create\_vpc](#input\_create\_vpc) | Create VPC | `bool` | `true` | no |
-<<<<<<< HEAD
 | <a name="input_eks_cluster_version"></a> [eks\_cluster\_version](#input\_eks\_cluster\_version) | EKS Cluster version | `string` | `"1.33"` | no |
-=======
-| <a name="input_eks_cluster_version"></a> [eks\_cluster\_version](#input\_eks\_cluster\_version) | EKS Cluster version | `string` | `"1.31"` | no |
->>>>>>> 11f2e445
 | <a name="input_enable_vpc_endpoints"></a> [enable\_vpc\_endpoints](#input\_enable\_vpc\_endpoints) | Enable VPC Endpoints | `bool` | `false` | no |
 | <a name="input_name"></a> [name](#input\_name) | Name of the VPC and EKS Cluster | `string` | `"datahub-on-eks"` | no |
 | <a name="input_private_subnet_ids"></a> [private\_subnet\_ids](#input\_private\_subnet\_ids) | Ids for existing private subnets - needed when create\_vpc set to false | `list(string)` | `[]` | no |
@@ -116,7 +90,7 @@
 | <a name="output_configure_kubectl"></a> [configure\_kubectl](#output\_configure\_kubectl) | Configure kubectl: make sure you're logged in with the correct AWS profile and run the following command to update your kubeconfig |
 | <a name="output_frontend_url"></a> [frontend\_url](#output\_frontend\_url) | URL for datahub frontend |
 | <a name="output_oidc_provider_arn"></a> [oidc\_provider\_arn](#output\_oidc\_provider\_arn) | The ARN of the OIDC Provider if `enable_irsa = true` |
-<<<<<<< HEAD
+
 
 ## Authentication
 
@@ -127,9 +101,4 @@
 - **Session Timeout**: 8 hours
 - **Token Expiration**: 24 hours
 
-After deployment, access the DataHub frontend URL and login with the default admin credentials to start using the platform.
-
-<!-- END OF PRE-COMMIT-TERRAFORM DOCS HOOK -->
-=======
-<!-- END_TF_DOCS -->
->>>>>>> 11f2e445
+After deployment, access the DataHub frontend URL and login with the default admin credentials to start using the platform.