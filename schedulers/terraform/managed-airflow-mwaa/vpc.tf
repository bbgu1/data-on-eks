--- conflicted
+++ resolved
@@ -36,14 +36,7 @@
   tags = local.tags
 }
 
-<<<<<<< HEAD
 resource "aws_security_group" "vpc_endpoints_sg" {
-=======
-module "vpc_endpoints_sg" {
-  source  = "terraform-aws-modules/security-group/aws"
-  version = "~> 5.0"
-
->>>>>>> c8e6b5bf
   name        = "${local.name}-vpc-endpoints"
   description = "Security group for VPC endpoint access"
   vpc_id      = module.vpc.vpc_id
